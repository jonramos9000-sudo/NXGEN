[
  {
    "from": "TB",
    "to": "PENT",
    "Connection_type": "C"
  },
  {
    "from": "TB",
    "to": "PENT",
    "Connection_type": "N"
  },
  {
    "from": "HUB2",
    "to": "PENT",
    "Connection_type": "C"
  },
  {
    "from": "HUB2",
    "to": "PENT",
    "Connection_type": "N"
  },
  {
    "from": "IP",
    "to": "PENT",
    "Connection_type": "C"
  },
  {
    "from": "IP",
    "to": "PENT",
    "Connection_type": "N"
  },
  {
    "from": "RR",
    "to": "PENT",
    "Connection_type": "C"
  },
  {
    "from": "RR",
    "to": "PENT",
    "Connection_type": "N"
  },
  {
    "from": "NE",
    "to": "PENT",
    "Connection_type": "C"
  },
  {
    "from": "NE",
    "to": "PENT",
    "Connection_type": "N"
  },
  {
    "from": "AZ",
    "to": "PENT",
    "Connection_type": "C"
  },
  {
    "from": "AZ",
    "to": "PENT",
    "Connection_type": "N"
  },
  {
    "from": "TB",
    "to": "COS",
    "Connection_type": "C"
  },
  {
    "from": "TB",
    "to": "COS",
    "Connection_type": "N"
  },
  {
    "from": "HUB2",
    "to": "COS",
    "Connection_type": "C"
  },
  {
    "from": "HUB2",
    "to": "COS",
    "Connection_type": "N"
  },
  {
    "from": "IP",
    "to": "COS",
    "Connection_type": "C"
  },
  {
    "from": "IP",
    "to": "COS",
    "Connection_type": "N"
  },
  {
    "from": "PENT",
    "to": "COS",
    "Connection_type": "C"
  },
  {
    "from": "PENT",
    "to": "COS",
    "Connection_type": "N"
  },
  {
    "from": "RR",
    "to": "COS",
    "Connection_type": "C"
  },
  {
    "from": "RR",
    "to": "COS",
    "Connection_type": "N"
  },
  {
    "from": "NE",
    "to": "COS",
    "Connection_type": "C"
  },
  {
    "from": "NE",
    "to": "COS",
    "Connection_type": "N"
  },
  {
    "from": "AZ",
    "to": "COS",
    "Connection_type": "C"
  },
  {
    "from": "AZ",
    "to": "COS",
    "Connection_type": "N"
  },
  {
    "from": "TB",
    "to": "RR",
    "Connection_type": "C"
  },
  {
    "from": "TB",
    "to": "RR",
    "Connection_type": "N"
  },
  {
    "from": "IP",
    "to": "RR",
    "Connection_type": "C"
  },
  {
    "from": "IP",
    "to": "RR",
    "Connection_type": "N"
  },
  {
    "from": "HUB2",
    "to": "RR",
    "Connection_type": "C"
  },
  {
    "from": "HUB2",
    "to": "RR",
    "Connection_type": "N"
  },
  {
    "from": "NE",
    "to": "RR",
    "Connection_type": "C"
  },
  {
    "from": "NE",
    "to": "RR",
    "Connection_type": "N"
  },
  {
    "from": "AZ",
    "to": "RR",
    "Connection_type": "C"
  },
  {
    "from": "AZ",
    "to": "RR",
    "Connection_type": "N"
  },
  {
    "from": "TB",
    "to": "AZ",
    "Connection_type": "C"
  },
  {
    "from": "TB",
    "to": "AZ",
    "Connection_type": "N"
  },
  {
    "from": "HUB2",
    "to": "AZ",
    "Connection_type": "C"
  },
  {
    "from": "HUB2",
    "to": "AZ",
    "Connection_type": "N"
  },
  {
    "from": "IP",
    "to": "AZ",
    "Connection_type": "C"
  },
  {
    "from": "IP",
    "to": "AZ",
    "Connection_type": "N"
  },
  {
    "from": "NE",
    "to": "AZ",
    "Connection_type": "C"
  },
  {
    "from": "NE",
    "to": "AZ",
    "Connection_type": "N"
  },
  {
    "from": "NE",
    "to": "AZ",
    "Connection_type": "S"
  },
  {
    "from": "TB",
    "to": "NE",
    "Connection_type": "C"
  },
  {
    "from": "TB",
    "to": "NE",
    "Connection_type": "N"
  },
  {
    "from": "HUB2",
    "to": "NE",
    "Connection_type": "C"
  },
  {
    "from": "HUB2",
    "to": "NE",
    "Connection_type": "N"
  },
  {
    "from": "IP",
    "to": "NE",
    "Connection_type": "C"
  },
  {
    "from": "IP",
    "to": "NE",
    "Connection_type": "N"
  },
  {
    "from": "FOB1",
    "to": "E6",
    "Connection_type": "N"
  },
   {
    "from": "B",
    "to": "FOB1",
    "Connection_type": "N"
  },
    {
    "from": "PENT",
    "to": "Point 13",
    "Connection_type": "HF"
  },
   {
    "from": "PENT",
    "to": "NE",
    "Connection_type": "HF"
  },
  {
    "from": "Point 13",
    "to": "NE",
    "Connection_type": "HF"
  },
   {
    "from": "sb",
    "to": "E",
    "Connection_type": "HF"
  },
  {
    "from": "sb",
    "to": "Point 9",
    "Connection_type": "HF"
  },
   {
    "from": "sb",
    "to": "Beale HFCGS",
    "Connection_type": "HF"
  },
  {
    "from": "FOB1",
    "to": "Beale HFCGS",
    "Connection_type": "HF"
  },
  {
    "from": "Hub",
    "to": "Beale HFCGS",
    "Connection_type": "HF"
  },
  {
    "from": "Hub-W1",
    "to": "LRT1",
    "Connection_type": "HF"
  },
  {
    "from": "Hub-W3",
    "to": "LRT",
    "Connection_type": "HF"
  },
  {
    "from": "MLST",
    "to": "E6",
    "Connection_type": "HF"
  },
  {
    "from": "sb",
    "to": "E6-2",
    "Connection_type": "HF"
  },
   {
    "from": "LRT1",
    "to": "E6-1",
    "Connection_type": "HF",
    "IER": ["Location", "Logistics"]
  },
  {
    "from": "LRT1",
    "to": "E6-1",
    "Connection_type": "HF L"
  },
  {
    "from": "MLST",
    "to": "sb",
    "Connection_type": "SATCOM"
  },
  {
    "from": "MLST",
    "to": "sb",
    "Connection_type": "HF"
  },
  {
    "from": "MLST",
    "to": "Hub",
    "Connection_type": "SATCOM"
  },
  {
    "from": "MLST",
    "to": "Hub-W1",
    "Connection_type": "HF"
  },
  {
    "from": "sb",
    "to": "Hub",
    "Connection_type": "SATCOM"
  },
  {
    "from": "E6-1",
    "to": "E6-2",
    "Connection_type": "HF",
    "IER": ["Message"]
  },
  {
    "from": "MOB",
    "to": "FOB1",
    "Connection_type": "RT"
  },
  {
    "from": "MOB",
    "to": "HUB-C1",
    "Connection_type": "TR"
  },
  {
    "from": "MOB",
    "to": "HUB-C2",
    "Connection_type": "TR"
  },
  {
    "from": "MOB",
    "to": "HUB-C3",
    "Connection_type": "TR"
  },
  {
    "from": "MOB",
    "to": "FOB2",
    "Connection_type": "RT"
  },
  {
    "from": "FOB1",
    "to": "Hub-W3",
    "Connection_type": "N"
  },
  {
    "from": "FOB1",
    "to": "Hub-W3",
    "Connection_type": "TR"
  },
  {
<<<<<<< HEAD
    "from": "Ohio Pin",
    "to": "Hub-W3",
=======
    "from": "FOB2",
    "to": "HUB-122",
>>>>>>> e1b91ab9
    "Connection_type": "TR"
  },
  { "from": "FOB1", "to": "Point 9", "Connection_type": "TR1" },
  { "from": "FOB1", "to": "Point 12", "Connection_type": "TR" },
  {
    "from": "FOB1",
    "to": "Hub-W1",
    "Connection_type": "TR"
  },
  { "from": "FOB1", "to": "Hub-W2", "Connection_type": "TR" },
  { "from": "FOB1", "to": "MLST", "Connection_type": "TR" },
  {
    "from": "FOB1", "to": "Hub-W1", "Connection_type": "TR"
  },
  {
    "from": "FOB1", "to": "Hub-W2", "Connection_type": "TR"
  },
  {
    "from": "FOB1", "to": "MLST", "Connection_type": "TR"
  },
  {
    "from": "FOB1", "to": "LRT", "Connection_type": "TR"
  },
  {
    "from": "FOB2", "to": "Hub-E1", "Connection_type": "TR"
  },
  {
    "from": "FOB2", "to": "Hub-E3", "Connection_type": "TR"
  },
  {
    "from": "FOB2", "to": "Hub-E2", "Connection_type": "TR"
  },
  {
    "from": "FOB1", "to": "sb", "Connection_type": "TR"
  },
  {
    "from": "FOB1", "to": "NE", "Connection_type": "TR"
  },
  {
    "from": "FOB1", "to": "Beale HFCGS", "Connection_type": "TR"
  },
  {
    "from": "FOB2", "to": "Point 2", "Connection_type": "TR"
  },
  { "from": "FOB1", "to": "Point 12", "Connection_type": "TR" },
  { "from": "E6-1", "to": "Hub-W1", "Connection_type": "HF", "IER": ["Logistics", "NRP", "SIT"]},
  { "from": "Hub-W1", "to": "Hub-W2", "Connection_type": "HF" },
  { "from": "LRT2", "to": "Hub-W3", "Connection_type": "HF", "IER": ["Location"]},
  { "from": "MLST", "to": "Hub-W1", "Connection_type": "SAT" },
  { "from": "MLST", "to": "sb", "Connection_type": "SAT" },
  { "from": "LRT1", "to": "Hub-W1", "Connection_type": "U L" },
  {
    "from": "MOB",
    "to": "Point 14",
    "Connection_type": "TR"
  },
  {
    "from": "MOB",
    "to": "Point 2",
    "Connection_type": "TR"
  },
  {
    "from": "MOB",
    "to": "bg",
    "Connection_type": "TR"
  },
  {
    "from": "Hub-W2",
    "to": "Hub-W3",
    "Connection_type": "HF"
  },
  { "from": "Hub-W1", "to": "Hub-W3", "Connection_type": "HF" },
  { "from": "Hub-W2", "to": "FOB1", "Connection_type": "SL" },
  { "from": "Hub-W3", "to": "FOB1", "Connection_type": "SL" },
  { "from": "Hub-W1", "to": "FOB1", "Connection_type": "SL" },
  { "from": "Hub-W2", "to": "NE", "Connection_type": "SL" },
  { "from": "Hub-W3", "to": "NE", "Connection_type": "SL" },
  { "from": "Hub-W1", "to": "NE", "Connection_type": "SL" },
  { "from": "Hub-E1", "to": "Hub-E2", "Connection_type": "HF" },
  { "from": "Hub-E1", "to": "Hub-E3", "Connection_type": "HF" },
  { "from": "Hub-E3", "to": "Hub-E2", "Connection_type": "HF" },
  { "from": "Hub-E1", "to": "FOB2", "Connection_type": "SL" },
  { "from": "Hub-E3", "to": "FOB2", "Connection_type": "SL" },
  { "from": "Hub-E2", "to": "FOB2", "Connection_type": "SL" },
  { "from": "Hub-E1", "to": "NE", "Connection_type": "SL" },
  { "from": "Hub-E3", "to": "NE", "Connection_type": "SL" },
  { "from": "Hub-E2", "to": "NE", "Connection_type": "SL" },
  { "from": "Hub-E2", "to": "FOB2", "Connection_type": "SL" },
  { "from": "bg", "to": "NE", "Connection_type": "SL" },
  { "from": "Point 14", "to": "NE", "Connection_type": "SL" },
  { "from": "Point 2", "to": "NE", "Connection_type": "SL" },
  { "from": "bg", "to": "Point 14", "Connection_type": "HF" },
  { "from": "bg", "to": "Point 2", "Connection_type": "HF" },
  { "from": "Point 2", "to": "Point 14", "Connection_type": "HF" },
  { "from": "bg", "to": "MOB", "Connection_type": "SL" },
  { "from": "Point 14", "to": "MOB", "Connection_type": "SL" },
  { "from": "Point 2", "to": "MOB", "Connection_type": "SL" },
  { "from": "NE", "to": "FOB2", "Connection_type": "TR" },
  { "from": "LRT3", "to": "Hub-E1", "Connection_type": "HF" },
  { "from": "E6-5", "to": "LRT2", "Connection_type": "HF", "IER":["Logistics"] },
  { "from": "Ship", "to": "E6-2", "Connection_type": "HF" },
  { "from": "Ship", "to": "sb", "Connection_type": "HF" }
]
<|MERGE_RESOLUTION|>--- conflicted
+++ resolved
@@ -1,514 +1,509 @@
-[
-  {
-    "from": "TB",
-    "to": "PENT",
-    "Connection_type": "C"
-  },
-  {
-    "from": "TB",
-    "to": "PENT",
-    "Connection_type": "N"
-  },
-  {
-    "from": "HUB2",
-    "to": "PENT",
-    "Connection_type": "C"
-  },
-  {
-    "from": "HUB2",
-    "to": "PENT",
-    "Connection_type": "N"
-  },
-  {
-    "from": "IP",
-    "to": "PENT",
-    "Connection_type": "C"
-  },
-  {
-    "from": "IP",
-    "to": "PENT",
-    "Connection_type": "N"
-  },
-  {
-    "from": "RR",
-    "to": "PENT",
-    "Connection_type": "C"
-  },
-  {
-    "from": "RR",
-    "to": "PENT",
-    "Connection_type": "N"
-  },
-  {
-    "from": "NE",
-    "to": "PENT",
-    "Connection_type": "C"
-  },
-  {
-    "from": "NE",
-    "to": "PENT",
-    "Connection_type": "N"
-  },
-  {
-    "from": "AZ",
-    "to": "PENT",
-    "Connection_type": "C"
-  },
-  {
-    "from": "AZ",
-    "to": "PENT",
-    "Connection_type": "N"
-  },
-  {
-    "from": "TB",
-    "to": "COS",
-    "Connection_type": "C"
-  },
-  {
-    "from": "TB",
-    "to": "COS",
-    "Connection_type": "N"
-  },
-  {
-    "from": "HUB2",
-    "to": "COS",
-    "Connection_type": "C"
-  },
-  {
-    "from": "HUB2",
-    "to": "COS",
-    "Connection_type": "N"
-  },
-  {
-    "from": "IP",
-    "to": "COS",
-    "Connection_type": "C"
-  },
-  {
-    "from": "IP",
-    "to": "COS",
-    "Connection_type": "N"
-  },
-  {
-    "from": "PENT",
-    "to": "COS",
-    "Connection_type": "C"
-  },
-  {
-    "from": "PENT",
-    "to": "COS",
-    "Connection_type": "N"
-  },
-  {
-    "from": "RR",
-    "to": "COS",
-    "Connection_type": "C"
-  },
-  {
-    "from": "RR",
-    "to": "COS",
-    "Connection_type": "N"
-  },
-  {
-    "from": "NE",
-    "to": "COS",
-    "Connection_type": "C"
-  },
-  {
-    "from": "NE",
-    "to": "COS",
-    "Connection_type": "N"
-  },
-  {
-    "from": "AZ",
-    "to": "COS",
-    "Connection_type": "C"
-  },
-  {
-    "from": "AZ",
-    "to": "COS",
-    "Connection_type": "N"
-  },
-  {
-    "from": "TB",
-    "to": "RR",
-    "Connection_type": "C"
-  },
-  {
-    "from": "TB",
-    "to": "RR",
-    "Connection_type": "N"
-  },
-  {
-    "from": "IP",
-    "to": "RR",
-    "Connection_type": "C"
-  },
-  {
-    "from": "IP",
-    "to": "RR",
-    "Connection_type": "N"
-  },
-  {
-    "from": "HUB2",
-    "to": "RR",
-    "Connection_type": "C"
-  },
-  {
-    "from": "HUB2",
-    "to": "RR",
-    "Connection_type": "N"
-  },
-  {
-    "from": "NE",
-    "to": "RR",
-    "Connection_type": "C"
-  },
-  {
-    "from": "NE",
-    "to": "RR",
-    "Connection_type": "N"
-  },
-  {
-    "from": "AZ",
-    "to": "RR",
-    "Connection_type": "C"
-  },
-  {
-    "from": "AZ",
-    "to": "RR",
-    "Connection_type": "N"
-  },
-  {
-    "from": "TB",
-    "to": "AZ",
-    "Connection_type": "C"
-  },
-  {
-    "from": "TB",
-    "to": "AZ",
-    "Connection_type": "N"
-  },
-  {
-    "from": "HUB2",
-    "to": "AZ",
-    "Connection_type": "C"
-  },
-  {
-    "from": "HUB2",
-    "to": "AZ",
-    "Connection_type": "N"
-  },
-  {
-    "from": "IP",
-    "to": "AZ",
-    "Connection_type": "C"
-  },
-  {
-    "from": "IP",
-    "to": "AZ",
-    "Connection_type": "N"
-  },
-  {
-    "from": "NE",
-    "to": "AZ",
-    "Connection_type": "C"
-  },
-  {
-    "from": "NE",
-    "to": "AZ",
-    "Connection_type": "N"
-  },
-  {
-    "from": "NE",
-    "to": "AZ",
-    "Connection_type": "S"
-  },
-  {
-    "from": "TB",
-    "to": "NE",
-    "Connection_type": "C"
-  },
-  {
-    "from": "TB",
-    "to": "NE",
-    "Connection_type": "N"
-  },
-  {
-    "from": "HUB2",
-    "to": "NE",
-    "Connection_type": "C"
-  },
-  {
-    "from": "HUB2",
-    "to": "NE",
-    "Connection_type": "N"
-  },
-  {
-    "from": "IP",
-    "to": "NE",
-    "Connection_type": "C"
-  },
-  {
-    "from": "IP",
-    "to": "NE",
-    "Connection_type": "N"
-  },
-  {
-    "from": "FOB1",
-    "to": "E6",
-    "Connection_type": "N"
-  },
-   {
-    "from": "B",
-    "to": "FOB1",
-    "Connection_type": "N"
-  },
-    {
-    "from": "PENT",
-    "to": "Point 13",
-    "Connection_type": "HF"
-  },
-   {
-    "from": "PENT",
-    "to": "NE",
-    "Connection_type": "HF"
-  },
-  {
-    "from": "Point 13",
-    "to": "NE",
-    "Connection_type": "HF"
-  },
-   {
-    "from": "sb",
-    "to": "E",
-    "Connection_type": "HF"
-  },
-  {
-    "from": "sb",
-    "to": "Point 9",
-    "Connection_type": "HF"
-  },
-   {
-    "from": "sb",
-    "to": "Beale HFCGS",
-    "Connection_type": "HF"
-  },
-  {
-    "from": "FOB1",
-    "to": "Beale HFCGS",
-    "Connection_type": "HF"
-  },
-  {
-    "from": "Hub",
-    "to": "Beale HFCGS",
-    "Connection_type": "HF"
-  },
-  {
-    "from": "Hub-W1",
-    "to": "LRT1",
-    "Connection_type": "HF"
-  },
-  {
-    "from": "Hub-W3",
-    "to": "LRT",
-    "Connection_type": "HF"
-  },
-  {
-    "from": "MLST",
-    "to": "E6",
-    "Connection_type": "HF"
-  },
-  {
-    "from": "sb",
-    "to": "E6-2",
-    "Connection_type": "HF"
-  },
-   {
-    "from": "LRT1",
-    "to": "E6-1",
-    "Connection_type": "HF",
-    "IER": ["Location", "Logistics"]
-  },
-  {
-    "from": "LRT1",
-    "to": "E6-1",
-    "Connection_type": "HF L"
-  },
-  {
-    "from": "MLST",
-    "to": "sb",
-    "Connection_type": "SATCOM"
-  },
-  {
-    "from": "MLST",
-    "to": "sb",
-    "Connection_type": "HF"
-  },
-  {
-    "from": "MLST",
-    "to": "Hub",
-    "Connection_type": "SATCOM"
-  },
-  {
-    "from": "MLST",
-    "to": "Hub-W1",
-    "Connection_type": "HF"
-  },
-  {
-    "from": "sb",
-    "to": "Hub",
-    "Connection_type": "SATCOM"
-  },
-  {
-    "from": "E6-1",
-    "to": "E6-2",
-    "Connection_type": "HF",
-    "IER": ["Message"]
-  },
-  {
-    "from": "MOB",
-    "to": "FOB1",
-    "Connection_type": "RT"
-  },
-  {
-    "from": "MOB",
-    "to": "HUB-C1",
-    "Connection_type": "TR"
-  },
-  {
-    "from": "MOB",
-    "to": "HUB-C2",
-    "Connection_type": "TR"
-  },
-  {
-    "from": "MOB",
-    "to": "HUB-C3",
-    "Connection_type": "TR"
-  },
-  {
-    "from": "MOB",
-    "to": "FOB2",
-    "Connection_type": "RT"
-  },
-  {
-    "from": "FOB1",
-    "to": "Hub-W3",
-    "Connection_type": "N"
-  },
-  {
-    "from": "FOB1",
-    "to": "Hub-W3",
-    "Connection_type": "TR"
-  },
-  {
-<<<<<<< HEAD
-    "from": "Ohio Pin",
-    "to": "Hub-W3",
-=======
-    "from": "FOB2",
-    "to": "HUB-122",
->>>>>>> e1b91ab9
-    "Connection_type": "TR"
-  },
-  { "from": "FOB1", "to": "Point 9", "Connection_type": "TR1" },
-  { "from": "FOB1", "to": "Point 12", "Connection_type": "TR" },
-  {
-    "from": "FOB1",
-    "to": "Hub-W1",
-    "Connection_type": "TR"
-  },
-  { "from": "FOB1", "to": "Hub-W2", "Connection_type": "TR" },
-  { "from": "FOB1", "to": "MLST", "Connection_type": "TR" },
-  {
-    "from": "FOB1", "to": "Hub-W1", "Connection_type": "TR"
-  },
-  {
-    "from": "FOB1", "to": "Hub-W2", "Connection_type": "TR"
-  },
-  {
-    "from": "FOB1", "to": "MLST", "Connection_type": "TR"
-  },
-  {
-    "from": "FOB1", "to": "LRT", "Connection_type": "TR"
-  },
-  {
-    "from": "FOB2", "to": "Hub-E1", "Connection_type": "TR"
-  },
-  {
-    "from": "FOB2", "to": "Hub-E3", "Connection_type": "TR"
-  },
-  {
-    "from": "FOB2", "to": "Hub-E2", "Connection_type": "TR"
-  },
-  {
-    "from": "FOB1", "to": "sb", "Connection_type": "TR"
-  },
-  {
-    "from": "FOB1", "to": "NE", "Connection_type": "TR"
-  },
-  {
-    "from": "FOB1", "to": "Beale HFCGS", "Connection_type": "TR"
-  },
-  {
-    "from": "FOB2", "to": "Point 2", "Connection_type": "TR"
-  },
-  { "from": "FOB1", "to": "Point 12", "Connection_type": "TR" },
-  { "from": "E6-1", "to": "Hub-W1", "Connection_type": "HF", "IER": ["Logistics", "NRP", "SIT"]},
-  { "from": "Hub-W1", "to": "Hub-W2", "Connection_type": "HF" },
-  { "from": "LRT2", "to": "Hub-W3", "Connection_type": "HF", "IER": ["Location"]},
-  { "from": "MLST", "to": "Hub-W1", "Connection_type": "SAT" },
-  { "from": "MLST", "to": "sb", "Connection_type": "SAT" },
-  { "from": "LRT1", "to": "Hub-W1", "Connection_type": "U L" },
-  {
-    "from": "MOB",
-    "to": "Point 14",
-    "Connection_type": "TR"
-  },
-  {
-    "from": "MOB",
-    "to": "Point 2",
-    "Connection_type": "TR"
-  },
-  {
-    "from": "MOB",
-    "to": "bg",
-    "Connection_type": "TR"
-  },
-  {
-    "from": "Hub-W2",
-    "to": "Hub-W3",
-    "Connection_type": "HF"
-  },
-  { "from": "Hub-W1", "to": "Hub-W3", "Connection_type": "HF" },
-  { "from": "Hub-W2", "to": "FOB1", "Connection_type": "SL" },
-  { "from": "Hub-W3", "to": "FOB1", "Connection_type": "SL" },
-  { "from": "Hub-W1", "to": "FOB1", "Connection_type": "SL" },
-  { "from": "Hub-W2", "to": "NE", "Connection_type": "SL" },
-  { "from": "Hub-W3", "to": "NE", "Connection_type": "SL" },
-  { "from": "Hub-W1", "to": "NE", "Connection_type": "SL" },
-  { "from": "Hub-E1", "to": "Hub-E2", "Connection_type": "HF" },
-  { "from": "Hub-E1", "to": "Hub-E3", "Connection_type": "HF" },
-  { "from": "Hub-E3", "to": "Hub-E2", "Connection_type": "HF" },
-  { "from": "Hub-E1", "to": "FOB2", "Connection_type": "SL" },
-  { "from": "Hub-E3", "to": "FOB2", "Connection_type": "SL" },
-  { "from": "Hub-E2", "to": "FOB2", "Connection_type": "SL" },
-  { "from": "Hub-E1", "to": "NE", "Connection_type": "SL" },
-  { "from": "Hub-E3", "to": "NE", "Connection_type": "SL" },
-  { "from": "Hub-E2", "to": "NE", "Connection_type": "SL" },
-  { "from": "Hub-E2", "to": "FOB2", "Connection_type": "SL" },
-  { "from": "bg", "to": "NE", "Connection_type": "SL" },
-  { "from": "Point 14", "to": "NE", "Connection_type": "SL" },
-  { "from": "Point 2", "to": "NE", "Connection_type": "SL" },
-  { "from": "bg", "to": "Point 14", "Connection_type": "HF" },
-  { "from": "bg", "to": "Point 2", "Connection_type": "HF" },
-  { "from": "Point 2", "to": "Point 14", "Connection_type": "HF" },
-  { "from": "bg", "to": "MOB", "Connection_type": "SL" },
-  { "from": "Point 14", "to": "MOB", "Connection_type": "SL" },
-  { "from": "Point 2", "to": "MOB", "Connection_type": "SL" },
-  { "from": "NE", "to": "FOB2", "Connection_type": "TR" },
-  { "from": "LRT3", "to": "Hub-E1", "Connection_type": "HF" },
-  { "from": "E6-5", "to": "LRT2", "Connection_type": "HF", "IER":["Logistics"] },
-  { "from": "Ship", "to": "E6-2", "Connection_type": "HF" },
-  { "from": "Ship", "to": "sb", "Connection_type": "HF" }
-]
+[
+  {
+    "from": "TB",
+    "to": "PENT",
+    "Connection_type": "C"
+  },
+  {
+    "from": "TB",
+    "to": "PENT",
+    "Connection_type": "N"
+  },
+  {
+    "from": "HUB2",
+    "to": "PENT",
+    "Connection_type": "C"
+  },
+  {
+    "from": "HUB2",
+    "to": "PENT",
+    "Connection_type": "N"
+  },
+  {
+    "from": "IP",
+    "to": "PENT",
+    "Connection_type": "C"
+  },
+  {
+    "from": "IP",
+    "to": "PENT",
+    "Connection_type": "N"
+  },
+  {
+    "from": "RR",
+    "to": "PENT",
+    "Connection_type": "C"
+  },
+  {
+    "from": "RR",
+    "to": "PENT",
+    "Connection_type": "N"
+  },
+  {
+    "from": "NE",
+    "to": "PENT",
+    "Connection_type": "C"
+  },
+  {
+    "from": "NE",
+    "to": "PENT",
+    "Connection_type": "N"
+  },
+  {
+    "from": "AZ",
+    "to": "PENT",
+    "Connection_type": "C"
+  },
+  {
+    "from": "AZ",
+    "to": "PENT",
+    "Connection_type": "N"
+  },
+  {
+    "from": "TB",
+    "to": "COS",
+    "Connection_type": "C"
+  },
+  {
+    "from": "TB",
+    "to": "COS",
+    "Connection_type": "N"
+  },
+  {
+    "from": "HUB2",
+    "to": "COS",
+    "Connection_type": "C"
+  },
+  {
+    "from": "HUB2",
+    "to": "COS",
+    "Connection_type": "N"
+  },
+  {
+    "from": "IP",
+    "to": "COS",
+    "Connection_type": "C"
+  },
+  {
+    "from": "IP",
+    "to": "COS",
+    "Connection_type": "N"
+  },
+  {
+    "from": "PENT",
+    "to": "COS",
+    "Connection_type": "C"
+  },
+  {
+    "from": "PENT",
+    "to": "COS",
+    "Connection_type": "N"
+  },
+  {
+    "from": "RR",
+    "to": "COS",
+    "Connection_type": "C"
+  },
+  {
+    "from": "RR",
+    "to": "COS",
+    "Connection_type": "N"
+  },
+  {
+    "from": "NE",
+    "to": "COS",
+    "Connection_type": "C"
+  },
+  {
+    "from": "NE",
+    "to": "COS",
+    "Connection_type": "N"
+  },
+  {
+    "from": "AZ",
+    "to": "COS",
+    "Connection_type": "C"
+  },
+  {
+    "from": "AZ",
+    "to": "COS",
+    "Connection_type": "N"
+  },
+  {
+    "from": "TB",
+    "to": "RR",
+    "Connection_type": "C"
+  },
+  {
+    "from": "TB",
+    "to": "RR",
+    "Connection_type": "N"
+  },
+  {
+    "from": "IP",
+    "to": "RR",
+    "Connection_type": "C"
+  },
+  {
+    "from": "IP",
+    "to": "RR",
+    "Connection_type": "N"
+  },
+  {
+    "from": "HUB2",
+    "to": "RR",
+    "Connection_type": "C"
+  },
+  {
+    "from": "HUB2",
+    "to": "RR",
+    "Connection_type": "N"
+  },
+  {
+    "from": "NE",
+    "to": "RR",
+    "Connection_type": "C"
+  },
+  {
+    "from": "NE",
+    "to": "RR",
+    "Connection_type": "N"
+  },
+  {
+    "from": "AZ",
+    "to": "RR",
+    "Connection_type": "C"
+  },
+  {
+    "from": "AZ",
+    "to": "RR",
+    "Connection_type": "N"
+  },
+  {
+    "from": "TB",
+    "to": "AZ",
+    "Connection_type": "C"
+  },
+  {
+    "from": "TB",
+    "to": "AZ",
+    "Connection_type": "N"
+  },
+  {
+    "from": "HUB2",
+    "to": "AZ",
+    "Connection_type": "C"
+  },
+  {
+    "from": "HUB2",
+    "to": "AZ",
+    "Connection_type": "N"
+  },
+  {
+    "from": "IP",
+    "to": "AZ",
+    "Connection_type": "C"
+  },
+  {
+    "from": "IP",
+    "to": "AZ",
+    "Connection_type": "N"
+  },
+  {
+    "from": "NE",
+    "to": "AZ",
+    "Connection_type": "C"
+  },
+  {
+    "from": "NE",
+    "to": "AZ",
+    "Connection_type": "N"
+  },
+  {
+    "from": "NE",
+    "to": "AZ",
+    "Connection_type": "S"
+  },
+  {
+    "from": "TB",
+    "to": "NE",
+    "Connection_type": "C"
+  },
+  {
+    "from": "TB",
+    "to": "NE",
+    "Connection_type": "N"
+  },
+  {
+    "from": "HUB2",
+    "to": "NE",
+    "Connection_type": "C"
+  },
+  {
+    "from": "HUB2",
+    "to": "NE",
+    "Connection_type": "N"
+  },
+  {
+    "from": "IP",
+    "to": "NE",
+    "Connection_type": "C"
+  },
+  {
+    "from": "IP",
+    "to": "NE",
+    "Connection_type": "N"
+  },
+  {
+    "from": "FOB1",
+    "to": "E6",
+    "Connection_type": "N"
+  },
+   {
+    "from": "B",
+    "to": "FOB1",
+    "Connection_type": "N"
+  },
+    {
+    "from": "PENT",
+    "to": "Point 13",
+    "Connection_type": "HF"
+  },
+   {
+    "from": "PENT",
+    "to": "NE",
+    "Connection_type": "HF"
+  },
+  {
+    "from": "Point 13",
+    "to": "NE",
+    "Connection_type": "HF"
+  },
+   {
+    "from": "sb",
+    "to": "E",
+    "Connection_type": "HF"
+  },
+  {
+    "from": "sb",
+    "to": "Point 9",
+    "Connection_type": "HF"
+  },
+   {
+    "from": "sb",
+    "to": "Beale HFCGS",
+    "Connection_type": "HF"
+  },
+  {
+    "from": "FOB1",
+    "to": "Beale HFCGS",
+    "Connection_type": "HF"
+  },
+  {
+    "from": "Hub",
+    "to": "Beale HFCGS",
+    "Connection_type": "HF"
+  },
+  {
+    "from": "Hub-W1",
+    "to": "LRT1",
+    "Connection_type": "HF"
+  },
+  {
+    "from": "Hub-W3",
+    "to": "LRT",
+    "Connection_type": "HF"
+  },
+  {
+    "from": "MLST",
+    "to": "E6",
+    "Connection_type": "HF"
+  },
+  {
+    "from": "sb",
+    "to": "E6-2",
+    "Connection_type": "HF"
+  },
+   {
+    "from": "LRT1",
+    "to": "E6-1",
+    "Connection_type": "HF",
+    "IER": ["Location", "Logistics"]
+  },
+  {
+    "from": "LRT1",
+    "to": "E6-1",
+    "Connection_type": "HF L"
+  },
+  {
+    "from": "MLST",
+    "to": "sb",
+    "Connection_type": "SATCOM"
+  },
+  {
+    "from": "MLST",
+    "to": "sb",
+    "Connection_type": "HF"
+  },
+  {
+    "from": "MLST",
+    "to": "Hub",
+    "Connection_type": "SATCOM"
+  },
+  {
+    "from": "MLST",
+    "to": "Hub-W1",
+    "Connection_type": "HF"
+  },
+  {
+    "from": "sb",
+    "to": "Hub",
+    "Connection_type": "SATCOM"
+  },
+  {
+    "from": "E6-1",
+    "to": "E6-2",
+    "Connection_type": "HF",
+    "IER": ["Message"]
+  },
+  {
+    "from": "MOB",
+    "to": "FOB1",
+    "Connection_type": "RT"
+  },
+  {
+    "from": "MOB",
+    "to": "HUB-C1",
+    "Connection_type": "TR"
+  },
+  {
+    "from": "MOB",
+    "to": "HUB-C2",
+    "Connection_type": "TR"
+  },
+  {
+    "from": "MOB",
+    "to": "HUB-C3",
+    "Connection_type": "TR"
+  },
+  {
+    "from": "MOB",
+    "to": "FOB2",
+    "Connection_type": "RT"
+  },
+  {
+    "from": "FOB1",
+    "to": "Hub-W3",
+    "Connection_type": "N"
+  },
+  {
+    "from": "FOB1",
+    "to": "Hub-W3",
+    "Connection_type": "TR"
+  },
+  {
+    "from": "FOB2",
+    "to": "HUB-122",
+    "Connection_type": "TR"
+  },
+  { "from": "FOB1", "to": "Point 9", "Connection_type": "TR1" },
+  { "from": "FOB1", "to": "Point 12", "Connection_type": "TR" },
+  {
+    "from": "FOB1",
+    "to": "Hub-W1",
+    "Connection_type": "TR"
+  },
+  { "from": "FOB1", "to": "Hub-W2", "Connection_type": "TR" },
+  { "from": "FOB1", "to": "MLST", "Connection_type": "TR" },
+  {
+    "from": "FOB1", "to": "Hub-W1", "Connection_type": "TR"
+  },
+  {
+    "from": "FOB1", "to": "Hub-W2", "Connection_type": "TR"
+  },
+  {
+    "from": "FOB1", "to": "MLST", "Connection_type": "TR"
+  },
+  {
+    "from": "FOB1", "to": "LRT", "Connection_type": "TR"
+  },
+  {
+    "from": "FOB2", "to": "Hub-E1", "Connection_type": "TR"
+  },
+  {
+    "from": "FOB2", "to": "Hub-E3", "Connection_type": "TR"
+  },
+  {
+    "from": "FOB2", "to": "Hub-E2", "Connection_type": "TR"
+  },
+  {
+    "from": "FOB1", "to": "sb", "Connection_type": "TR"
+  },
+  {
+    "from": "FOB1", "to": "NE", "Connection_type": "TR"
+  },
+  {
+    "from": "FOB1", "to": "Beale HFCGS", "Connection_type": "TR"
+  },
+  {
+    "from": "FOB2", "to": "Point 2", "Connection_type": "TR"
+  },
+  { "from": "FOB1", "to": "Point 12", "Connection_type": "TR" },
+  { "from": "E6-1", "to": "Hub-W1", "Connection_type": "HF", "IER": ["Logistics", "NRP", "SIT"]},
+  { "from": "Hub-W1", "to": "Hub-W2", "Connection_type": "HF" },
+  { "from": "LRT2", "to": "Hub-W3", "Connection_type": "HF", "IER": ["Location"]},
+  { "from": "MLST", "to": "Hub-W1", "Connection_type": "SAT" },
+  { "from": "MLST", "to": "sb", "Connection_type": "SAT" },
+  { "from": "LRT1", "to": "Hub-W1", "Connection_type": "U L" },
+  {
+    "from": "MOB",
+    "to": "Point 14",
+    "Connection_type": "TR"
+  },
+  {
+    "from": "MOB",
+    "to": "Point 2",
+    "Connection_type": "TR"
+  },
+  {
+    "from": "MOB",
+    "to": "bg",
+    "Connection_type": "TR"
+  },
+  {
+    "from": "Hub-W2",
+    "to": "Hub-W3",
+    "Connection_type": "HF"
+  },
+  { "from": "Hub-W1", "to": "Hub-W3", "Connection_type": "HF" },
+  { "from": "Hub-W2", "to": "FOB1", "Connection_type": "SL" },
+  { "from": "Hub-W3", "to": "FOB1", "Connection_type": "SL" },
+  { "from": "Hub-W1", "to": "FOB1", "Connection_type": "SL" },
+  { "from": "Hub-W2", "to": "NE", "Connection_type": "SL" },
+  { "from": "Hub-W3", "to": "NE", "Connection_type": "SL" },
+  { "from": "Hub-W1", "to": "NE", "Connection_type": "SL" },
+  { "from": "Hub-E1", "to": "Hub-E2", "Connection_type": "HF" },
+  { "from": "Hub-E1", "to": "Hub-E3", "Connection_type": "HF" },
+  { "from": "Hub-E3", "to": "Hub-E2", "Connection_type": "HF" },
+  { "from": "Hub-E1", "to": "FOB2", "Connection_type": "SL" },
+  { "from": "Hub-E3", "to": "FOB2", "Connection_type": "SL" },
+  { "from": "Hub-E2", "to": "FOB2", "Connection_type": "SL" },
+  { "from": "Hub-E1", "to": "NE", "Connection_type": "SL" },
+  { "from": "Hub-E3", "to": "NE", "Connection_type": "SL" },
+  { "from": "Hub-E2", "to": "NE", "Connection_type": "SL" },
+  { "from": "Hub-E2", "to": "FOB2", "Connection_type": "SL" },
+  { "from": "bg", "to": "NE", "Connection_type": "SL" },
+  { "from": "Point 14", "to": "NE", "Connection_type": "SL" },
+  { "from": "Point 2", "to": "NE", "Connection_type": "SL" },
+  { "from": "bg", "to": "Point 14", "Connection_type": "HF" },
+  { "from": "bg", "to": "Point 2", "Connection_type": "HF" },
+  { "from": "Point 2", "to": "Point 14", "Connection_type": "HF" },
+  { "from": "bg", "to": "MOB", "Connection_type": "SL" },
+  { "from": "Point 14", "to": "MOB", "Connection_type": "SL" },
+  { "from": "Point 2", "to": "MOB", "Connection_type": "SL" },
+  { "from": "NE", "to": "FOB2", "Connection_type": "TR" },
+  { "from": "LRT3", "to": "Hub-E1", "Connection_type": "HF" },
+  { "from": "E6-5", "to": "LRT2", "Connection_type": "HF", "IER":["Logistics"] },
+  { "from": "Ship", "to": "E6-2", "Connection_type": "HF" },
+  { "from": "Ship", "to": "sb", "Connection_type": "HF" }
+]