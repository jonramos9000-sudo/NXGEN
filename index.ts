/**
 * @license
 * Copyright 2021 Google LLC.
 * SPDX-License-Identifier: Apache-2.0
 *
 * Google Maps + Deck.gl with:
 *  - Connection type filters (N/C/H)
 *  - Pin group filters
 *  - Toggles to hide connections that touch (-82.492696, 27.8602) and (9.077841, 48.73448)
 */

// Tell TypeScript that 'deck' is a global object, loaded via a script tag.
declare const deck: any;

import type * as GeoJSON from "geojson";

const ScatterplotLayer = deck.ScatterplotLayer;
const ArcLayer = deck.ArcLayer;
const GoogleMapsOverlay = deck.GoogleMapsOverlay;
const iconLayer = deck.IconLayer;
const DataFilterExtension = deck.DataFilterExtension;
const airplaneIcon = "database/icons/airplane.png";
const boatIcon = "database/icons/a-large-navy-ship-silhouette-vector.png";
const truckIcon = "database/icons/truck.png";
const trailerIcon = "database/icons/trailer.png"

const ICON_MAP = {
  airplane: airplaneIcon,
  boat: boatIcon,
  truck: truckIcon,
  trailer: trailerIcon,
};

// ---------------------- Types & Data ----------------------

type Properties = { scalerank?: number; Connection_type?: string; from?: any; to?: any; name?: string };
type Feature = GeoJSON.Feature<GeoJSON.Geometry, Properties>;
type Data = GeoJSON.FeatureCollection<GeoJSON.Geometry, Properties> | any[];

const connections: string | Data = "database/connections_geojson_like.json";
const points: string | Data = "database/points.json";

//test icon pin
const feature = {
  type: "Feature",
  properties: { name: "E6" },
  geometry: { type: "Point", coordinates: [-124.122174, 39.676226] }
};

// ---------------------- Helper Functions ----------------------

function getProp(d: any, key: string): any {
  return d?.[key] ?? d?.properties?.[key] ?? d?.connectionType;
}
function getConnType(d: any): string {
  const t = getProp(d, "Connection_type") ?? getProp(d, "connection_type");
  const up = String(t ?? "").trim().toUpperCase();
  if (up === "N_TYPE") return "N";
  return up; // "N" | "C" | "HF" | (others)
}
function getPointName(d: any): string {
  return getProp(d, "name") ?? "";
}
function toggleDisplay(el: HTMLElement, force?: boolean) {
  const shouldShow = force !== undefined ? force : el.style.display === "none";
  el.style.display = shouldShow ? "flex" : "none";
}

// ---------------------- Pin Type Logic ----------------------

type PointType =
  | "YELLOW_GROUP"
  | "PURPLE_GROUP"
  | "ORANGE_GROUP"
  | "GREEN_GROUP"
  | "RED_GROUP"
  | "TURQUOISE_GROUP"
  | "VIOLET_GROUP"
  | "BLUE_GROUP"
  | "PINK_GROUP"
  | "WHITE_GROUP";

const PinLogic = {
  ALL_POINT_TYPES: [
    "RED_GROUP", "TURQUOISE_GROUP", "YELLOW_GROUP", "GREEN_GROUP",
    "PURPLE_GROUP", "ORANGE_GROUP", "BLUE_GROUP", "VIOLET_GROUP", "PINK_GROUP", "WHITE_GROUP"
  ] as PointType[],

  PIN_COLOR_MAP: {
    RED_GROUP:       [200, 0, 0, 220],
    TURQUOISE_GROUP: [64, 224, 208, 220],
    YELLOW_GROUP:    [255, 255, 0, 220],
    GREEN_GROUP:     [0, 128, 0, 220],
    PURPLE_GROUP:    [128, 0, 128, 220],
    ORANGE_GROUP:    [255, 165, 0, 220],
    BLUE_GROUP:      [0, 120, 255, 220],
    VIOLET_GROUP:    [130, 42, 245, 220],
    PINK_GROUP:      [255, 105, 180, 220],
    WHITE_GROUP: [197, 110, 255, 220]
  } as Record<PointType, [number, number, number, number]>,

  PIN_LOOKUP_MAP: {
    // VIOLET_GROUP
    "sb": "VIOLET_GROUP",

    // YELLOW_GROUP
    "H_AK": "YELLOW_GROUP",
    "Point 13": "YELLOW_GROUP",
    "E6": "YELLOW_GROUP",
    "Point 6": "YELLOW_GROUP",

    // PURPLE_GROUP
    "Support Team": "PURPLE_GROUP",

    // ORANGE_GROUP
    "B": "ORANGE_GROUP",

    // GREEN_GROUP
    "M": "GREEN_GROUP",

    // RED_GROUP
    "HUB": "RED_GROUP",

    // TURQUOISE_GROUP
    "PENT": "TURQUOISE_GROUP",
    "COS":  "TURQUOISE_GROUP",
    "TB":   "TURQUOISE_GROUP",
    "RR":   "TURQUOISE_GROUP",
    "AZ":   "TURQUOISE_GROUP",
    "IP":   "TURQUOISE_GROUP",

    // PINK_GROUP
    "SAN": "PINK_GROUP",
    "SBL": "PINK_GROUP",
    "LUL": "PINK_GROUP",

    // WHITE_GROUP
    "Cutler": "WHITE_GROUP",
    "Grindavik": "WHITE_GROUP",
    "Awase": "WHITE_GROUP",
    "Harold E. Holt": "WHITE_GROUP",
    "Aguada": "WHITE_GROUP",
    "Wahiawa": "WHITE_GROUP",
    "Naples": "WHITE_GROUP",
    "Dixon": "WHITE_GROUP",
    "Jim Creek": "WHITE_GROUP",
    "La Moure": "WHITE_GROUP",
    "Norfolk": "WHITE_GROUP",
    "Yokosuka": "WHITE_GROUP",
    "Oklahoma City": "WHITE_GROUP"
  } as Record<string, PointType>,
};

let activePointTypes = new Set<PointType>(PinLogic.ALL_POINT_TYPES);

function getPinkType(d: any): PointType {
  const name = getPointName(d);
  return PinLogic.PIN_LOOKUP_MAP[name] ?? "BLUE_GROUP";
}
function colorPinkByType(d: any): [number, number, number, number] {
  return PinLogic.PIN_COLOR_MAP[getPinkType(d)];
}

// ---------------------- Connection Styling ----------------------

function colorByTypeRGBA(d: any): [number, number, number, number] {
  switch (getConnType(d)) {
    case "N": return [0, 128, 200, 220];
    case "C": return [0, 200, 0, 220];
    case "HF": return [200, 0, 0, 220];
    default:  return [128, 128, 128, 200];
  }
}
function tiltByType(d: any): number {
  switch (getConnType(d)) {
    case "N": return 5;
    case "C": return 10;
    case "HF": return 0;
    default:  return 0;
  }
}
function getSourcePos(d: any): [number, number] {
  const src = getProp(d, "from")?.coordinates ?? getProp(d, "coordinates")?.[0];
  return src as [number, number];
}
function getTargetPos(d: any): [number, number] {
  const tgt = getProp(d, "to")?.coordinates ?? getProp(d, "coordinates")?.slice(-1)[0];
  return tgt as [number, number];
}
function darker([r, g, b, a]: [number, number, number, number]): [number, number, number, number] {
  return [Math.floor(r * 0.5), Math.floor(g * 0.5), Math.floor(b * 0.5), a ?? 255];
}
function fmt(n?: number, p = 5) {
  return typeof n === "number" ? n.toFixed(p) : "";
}
function asLngLat(obj: any): [number, number] | null {
  if (obj?.geometry?.type === "Point") return obj.geometry.coordinates as [number, number];
  if (Array.isArray(obj?.coordinates))  return obj.coordinates as [number, number];
  return null;
}

// ---------------------- Filtering (GPU) ----------------------

type ConnType = "N" | "C" | "HF";
const ALL_TYPES: ConnType[] = ["N", "C", "HF"];
let activeTypes = new Set<ConnType>(["HF"]);

const HUB_LNG  = -82.492696;
const HUB_LAT  = 27.8602;
const HUB_EPS  = 1e-6;
let hideHubConnections = false;

const HUB2_LNG = 9.077841;
const HUB2_LAT = 48.734481;
let hideHub2Connections = false;
let showIcons = true;

function near(a: number, b: number, eps = HUB_EPS) {
  return Math.abs(a - b) <= eps;
}
function connectsToHub(d: any): boolean {
  const s = getSourcePos(d);
  const t = getTargetPos(d);
  if (!Array.isArray(s) || !Array.isArray(t)) return false;
  const [slng, slat] = s;
  const [tlng, tlat] = t;
  return (near(slng, HUB_LNG) && near(slat, HUB_LAT)) ||
         (near(tlng, HUB_LNG) && near(tlat, HUB_LAT));
}
function connectsToHub2(d: any): boolean {
  const s = getSourcePos(d);
  const t = getTargetPos(d);
  if (!Array.isArray(s) || !Array.isArray(t)) return false;
  const [slng, slat] = s;
  const [tlng, tlat] = t;
  return (near(slng, HUB2_LNG) && near(slat, HUB2_LAT)) ||
         (near(tlng, HUB2_LNG) && near(tlat, HUB2_LAT));
}

let overlay: any;
const dataFilterExt = new deck.DataFilterExtension({ filterSize: 1 });

function filterKey() {
  return [
    Array.from(activeTypes).sort().join(","),
    `hub1:${hideHubConnections ? 1 : 0}`,
    `hub2:${hideHub2Connections ? 1 : 0}`,
    Array.from(activePointTypes).sort().join(",")
  ].join("|") + `|icons:${showIcons ? 1 : 0}`;
}

// ---------------------- Build Layers ----------------------

function buildLayers() {
  const connectionsLayer = new ArcLayer({
    id: "flights",
    data: connections,
    getSourcePosition: (d: any) => getSourcePos(d),
    getTargetPosition: (d: any) => getTargetPos(d),
    getSourceColor: (d: any) => colorByTypeRGBA(d),
    getTargetColor: (d: any) => darker(colorByTypeRGBA(d)),
    getTilt: (d: any) => tiltByType(d),
    getWidth: 2,
    pickable: true,
    getFilterValue: (d: any) =>
      (
        activeTypes.has(getConnType(d) as ConnType) &&
        (!hideHubConnections  || !connectsToHub(d))  &&
        (!hideHub2Connections || !connectsToHub2(d))
      ) ? 1 : 0,
    filterRange: [1, 1],
    extensions: [dataFilterExt],
    updateTriggers: { getFilterValue: filterKey() }
  });

  const pinsLayer = new ScatterplotLayer({
    id: "pins",
    data: points,
    dataTransform: (d: any) => (d && d.type === "FeatureCollection" ? d.features : d),
    pickable: true,
    autoHighlight: true,
    getPosition: (d: any) => d.geometry.coordinates,
    radiusUnits: "pixels",
    radiusMinPixels: 11,
    radiusMaxPixels: 18,
    getFillColor: (d: any) => colorPinkByType(d),
    stroked: true,
    getLineColor: [0, 0, 0, 200],
    lineWidthMinPixels: 1,
    getFilterValue: (d: any) => (activePointTypes.has(getPinkType(d)) && !d.properties.icon) ? 1 : 0,
    filterRange: [1, 1],
    extensions: [dataFilterExt],
    updateTriggers: { getFilterValue: filterKey() }
  });

  const icons = new deck.IconLayer({
    id: 'aircraft-icon',
    data: points,
    dataTransform: (d: any) => (d && d.type === "FeatureCollection" ? d.features.filter((f: any) => f.properties.icon) : d),
    pickable: true,
    sizeUnits: 'pixels',
    getSize: () => 50,
    sizeMinPixels: 40,
    sizeMaxPixels: 60,
    getPosition: (d: any) => d.geometry.coordinates,
    getIcon: (d: any) => {
      const iconName = d.properties.icon?.toLowerCase();
      return {
        url: ICON_MAP[iconName as keyof typeof ICON_MAP],
        width: 32,
        height: 32,
        anchorX: 16,
        anchorY: 16,
      };
    },
    loadOptions: { image: { crossOrigin: 'anonymous' } },
    getFilterValue: (d: any) => showIcons ? 1 : 0,
    filterRange: [1, 1],
    extensions: [dataFilterExt],
    updateTriggers: { getFilterValue: filterKey() },
    parameters: {
      depthTest: false,
      depthMask: false
    }
  });
  return [connectionsLayer, pinsLayer, icons];
}

// ---------------------- UI: Legend and Controls ----------------------

function addMultiFilterControls(onChange: () => void) {
  // --- Main window that holds the two panels ---
  const mainContainer = document.createElement("div");
  mainContainer.id = "controls-container";
  mainContainer.style.cssText = `
    position:absolute; z-index:5; top:50px; left:10px;
    font: 13px system-ui, sans-serif;
    display:flex; flex-direction:column; gap:10px;
    max-width: 320px;
  `;

  const makeLegendBox = () => {
    const box = document.createElement("div");
    box.style.cssText = `
      background:#fff; border-radius:8px; box-shadow:0 2px 8px rgba(0,0,0,.15);
      padding:8px 10px; display:flex; flex-direction:column; gap:10px;
    `;
    return box;
  };

  const makeBtn = (txt: string, handler: () => void) => {
    const b = document.createElement("button");
    b.textContent = txt;
    b.style.cssText = `
      padding:6px 10px; border:1px solid #ccc; border-radius:6px;
      background:#f7f7f7; cursor:pointer;
    `;
    b.onclick = handler;
    return b;
  };

  // --- Connections Panel ---
  const connectionsLegend = makeLegendBox();

  const connHeader = document.createElement("h2");
  connHeader.textContent = "Connections";
  connHeader.style.cssText = `font-size:16px; margin:0;`;
  connectionsLegend.appendChild(connHeader);

  // Buttons section
  const connectionsButtonSection = document.createElement("div");
  connectionsButtonSection.style.cssText = `display:flex; flex-wrap:wrap; gap:8px;`;

  const allConnBtn = makeBtn("All / None", () => {
    const ALL_TYPES: ConnType[] = ["N", "C", "HF"];
    const isAllActive = activeTypes.size === ALL_TYPES.length;
    activeTypes.clear();
    if (!isAllActive) ALL_TYPES.forEach(t => activeTypes.add(t));
    connCheckboxes.forEach(cb => cb.checked = !isAllActive);
    onChange();
  });
  connectionsButtonSection.appendChild(allConnBtn);

  // Hub toggles
  const hub1Wrap = document.createElement("label");
  hub1Wrap.style.cssText = `display:flex; align-items:center; gap:6px;`;
  const hub1Cb = document.createElement("input");
  hub1Cb.type = "checkbox";
  hub1Cb.checked = hideHubConnections;
  hub1Cb.onchange = () => { hideHubConnections = hub1Cb.checked; onChange(); };
  const hub1Txt = document.createElement("span");
  hub1Txt.textContent = "Hide connections to/from FL";
  hub1Wrap.appendChild(hub1Cb); hub1Wrap.appendChild(hub1Txt);

  const hub2Wrap = document.createElement("label");
  hub2Wrap.style.cssText = `display:flex; align-items:center; gap:6px;`;
  const hub2Cb = document.createElement("input");
  hub2Cb.type = "checkbox";
  hub2Cb.checked = hideHub2Connections;
  hub2Cb.onchange = () => { hideHub2Connections = hub2Cb.checked; onChange(); };
  const hub2Txt = document.createElement("span");
  hub2Txt.textContent = "Hide connections to/from EU";
  hub2Wrap.appendChild(hub2Cb); hub2Wrap.appendChild(hub2Txt);

  connectionsButtonSection.appendChild(hub1Wrap);
  connectionsButtonSection.appendChild(hub2Wrap);

  connectionsLegend.appendChild(connectionsButtonSection);

  // Connection type checkboxes
  const connCheckboxes: HTMLInputElement[] = [];
  const connItems: { key: ConnType; label: string; color: string }[] = [
    { key: "N",  label: "N",  color: "rgb(0,128,200)" },
    { key: "C",  label: "C",  color: "rgb(0,200,0)" },
    { key: "HF", label: "HF", color: "rgb(200,0,0)" }
  ];
  connItems.forEach(({ key, label, color }) => {
    const wrap = document.createElement("label");
    wrap.style.cssText = `display:flex; align-items:center; gap:6px;`;
    const cb = document.createElement("input");
    cb.type = "checkbox";
    cb.checked = activeTypes.has(key);
    cb.onchange = () => {
      if (cb.checked) activeTypes.add(key);
      else activeTypes.delete(key);
      onChange();
    };
    connCheckboxes.push(cb);
    const swatch = document.createElement("span");
    swatch.style.cssText = `
      display:inline-block; width:10px; height:10px; background:${color};
      border-radius:2px; border:1px solid rgba(0,0,0,.2);
    `;
    const text = document.createElement("span");
    text.textContent = label;
    wrap.appendChild(cb);
    wrap.appendChild(swatch);
    wrap.appendChild(text);
    connectionsLegend.appendChild(wrap);
  });

  // --- Pins Panel ---
  const pinsLegend = makeLegendBox();

  const pinsHeader = document.createElement("h2");
  pinsHeader.textContent = "Pins";
  pinsHeader.style.cssText = `font-size:16px; margin:0;`;
  pinsLegend.appendChild(pinsHeader);

  const pinsButtonSection = document.createElement("div");
  pinsButtonSection.style.cssText = `display:flex; flex-wrap:wrap; gap:8px;`;

  const allPinsBtn = makeBtn("All / None", () => {
    const ALL = PinLogic.ALL_POINT_TYPES;
    const isAllActive = activePointTypes.size === ALL.length;
    activePointTypes.clear();
    if (!isAllActive) ALL.forEach(t => activePointTypes.add(t));
    pinCheckboxes.forEach(cb => cb.checked = !isAllActive);
    onChange();
  });
  pinsButtonSection.appendChild(allPinsBtn);

  // Icon toggle
  const iconToggleWrap = document.createElement("label");
  iconToggleWrap.style.cssText = `display:flex; align-items:center; gap:6px;`;
  const iconToggleCb = document.createElement("input");
  iconToggleCb.type = "checkbox";
  iconToggleCb.checked = showIcons;
  iconToggleCb.onchange = () => { showIcons = iconToggleCb.checked; onChange(); };
  const iconToggleTxt = document.createElement("span");
  iconToggleTxt.textContent = "Show Icons";
  iconToggleWrap.appendChild(iconToggleCb); iconToggleWrap.appendChild(iconToggleTxt);
  pinsButtonSection.appendChild(iconToggleWrap);
  pinsLegend.appendChild(pinsButtonSection);

  const pinCheckboxes: HTMLInputElement[] = [];
  const pinItems: { key: PointType; label: string; color: string }[] = [
    { key: "PINK_GROUP",      label: "F",  color: "rgb(255, 105, 180)" },
    { key: "VIOLET_GROUP",    label: "SB", color: "rgb(130, 42, 245)" },
    { key: "RED_GROUP",       label: "P",  color: "rgb(200, 0, 0)" },
    { key: "TURQUOISE_GROUP", label: "D",  color: "rgb(64, 224, 208)" },
    { key: "YELLOW_GROUP",    label: "G",  color: "rgb(255, 255, 0)" },
    { key: "GREEN_GROUP",     label: "M",  color: "rgb(0, 128, 0)" },
    { key: "PURPLE_GROUP",    label: "T",  color: "rgb(128, 0, 128)" },
    { key: "ORANGE_GROUP",    label: "B",  color: "rgb(255, 165, 0)" },
    { key: "BLUE_GROUP",      label: "S",  color: "rgb(0, 120, 255)" },
    { key: "WHITE_GROUP",     label: "W",  color: "rgb(197, 110, 255)" }
  ];
  pinItems.forEach(({ key, label, color }) => {
    const wrap = document.createElement("label");
    wrap.style.cssText = `display:flex; align-items:center; gap:6px;`;
    const cb = document.createElement("input");
    cb.type = "checkbox";
    cb.checked = activePointTypes.has(key);
    cb.onchange = () => {
      if (cb.checked) activePointTypes.add(key);
      else activePointTypes.delete(key);
      onChange();
    };
    pinCheckboxes.push(cb);
    const swatch = document.createElement("span");
    swatch.style.cssText = `
      display:inline-block; width:10px; height:10px; background:${color};
      border-radius:2px; border:1px solid rgba(0,0,0,.2);
    `;
    const text = document.createElement("span");
    text.textContent = label;
    wrap.appendChild(cb);
    wrap.appendChild(swatch);
    wrap.appendChild(text);
    pinsLegend.appendChild(wrap);
  });

  // Mount panels
  mainContainer.appendChild(connectionsLegend);
  mainContainer.appendChild(pinsLegend);

  document.body.appendChild(mainContainer);

  // --- Floating button to show/hide the whole filters window ---
  const floatingBtn = document.createElement("button");
  floatingBtn.id = "filters-toggle";
  floatingBtn.textContent = "Filters";
  floatingBtn.title = "Show/Hide filters";
  floatingBtn.style.cssText = `
    position: absolute;
    z-index: 10;
    top: 10px;
    left: 190px;
    padding:8px 10px; border:1px solid #ccc; border-radius:8px;
    background:#ffffff; box-shadow:0 2px 8px rgba(0,0,0,.15);
    font: 13px system-ui, sans-serif; cursor:pointer;
  `;

  document.body.appendChild(floatingBtn);

  floatingBtn.onclick = () => {
    toggleDisplay(mainContainer);
  };
}

// ---------------------- Clicked Coordinates Display ----------------------

function addCoordinatesUI() {
  const coordsContainer = document.createElement("div");
  coordsContainer.id = "coords-container";
  coordsContainer.style.cssText = `
    position: absolute; z-index: 5; bottom: 30px; left: 10px;
    background: #fff; border-radius: 8px; box-shadow: 0 2px 8px rgba(0,0,0,.15);
    padding: 8px 10px;
    font: 13px system-ui, sans-serif;
    display: flex; flex-direction: column; gap: 5px;
  `;

  const title = document.createElement("h3");
  title.textContent = "Clicked Coordinates";
  title.style.cssText = `font-size: 14px; margin: 0;`;
  coordsContainer.appendChild(title);

  const latText = document.createElement("div");
  latText.id = "lat-display";
  latText.textContent = "Latitude: -";
  coordsContainer.appendChild(latText);

  const lngText = document.createElement("div");
  lngText.id = "lng-display";
  lngText.textContent = "Longitude: -";
  coordsContainer.appendChild(lngText);

  const clearBtn = document.createElement("button");
  clearBtn.textContent = "Clear";
  clearBtn.style.cssText = `
    padding: 4px 8px; border: 1px solid #ccc; border-radius: 4px;
    background: #f7f7f7; cursor: pointer; margin-top: 5px;
  `;
  clearBtn.onclick = () => updateCoordinatesUI(null, null);
  coordsContainer.appendChild(clearBtn);

  document.body.appendChild(coordsContainer);
}

function updateCoordinatesUI(lat: number | null, lng: number | null) {
  const latEl = document.getElementById("lat-display");
  const lngEl = document.getElementById("lng-display");
  if (latEl && lngEl) {
    latEl.textContent = `Latitude: ${lat !== null ? lat.toFixed(6) : '-'}`;
    lngEl.textContent = `Longitude: ${lng !== null ? lng.toFixed(6) : '-'}`;
  }
}

// ---------------------- Initialization ----------------------

function initMap(): void {
   const map = new google.maps.Map(
    document.getElementById("map") as HTMLElement,
    {
      center: { lat: 39.5, lng: -98.35 },
      zoom: 4,
      tilt: 30,
<<<<<<< HEAD
      disableDefaultUI: true,
=======
>>>>>>> eb0e22d3
      mapId: "90f87356969d889c",
      styles: [
        { featureType: "all", elementType: "labels", stylers: [{ visibility: "off" }] },
        { featureType: "road", elementType: "all", stylers: [{ visibility: "off" }] },
        { featureType: "poi", elementType: "all", stylers: [{ visibility: "off" }] },
        { featureType: "administrative", elementType: "all", stylers: [{ visibility: "on" }] },
        { featureType: "transit", elementType: "all", stylers: [{ visibility: "off" }] },
        { featureType: "water", elementType: "labels", stylers: [{ visibility: "off" }] },
        { featureType: "landscape", elementType: "labels", stylers: [{ visibility: "off" }] }
      ]
    }
  );

  addCoordinatesUI();

  addMultiFilterControls(() => {
    overlay.setProps({ layers: buildLayers() });
  });

  map.addListener("click", (e: google.maps.MapMouseEvent) => {
    const ll = e.latLng;
    if (ll) updateCoordinatesUI(ll.lat(), ll.lng());
  });

  overlay = new GoogleMapsOverlay({
    layers: buildLayers(),
    force: 'webgl',
    getTooltip: ({ object, layer }) => {
      if (!object) return null;
      if (layer?.id === 'aircraft-icon') {
        const name = object?.properties?.name ?? "Icon";
        const [lng, lat] = asLngLat(object) ?? [];
        return {
          html: `
            <div style="font-family:system-ui; font-size:12px; line-height:1.35; color:white">
              <div><b>${name}</b></div>
              <div><b>Lat</b>: ${fmt(lat)}</div>
              <div><b>Lng</b>: ${fmt(lng)}</div>
            </div>
          `
        };
      }
      if (layer?.id === "pins") {
        const name = object?.properties?.name ?? "Pin";
        const [lng, lat] = asLngLat(object) ?? [];
        return {
          html: `
            <div style="font-family:system-ui; font-size:12px; line-height:1.35; color:white">
              <div><b>${name}</b></div>
              <div><b>Lat</b>: ${fmt(lat)}</div>
              <div><b>Lng</b>: ${fmt(lng)}</div>
            </div>
          `
        };
      }
      const fromObj = object?.from ?? object?.properties?.from;
      const toObj   = object?.to   ?? object?.properties?.to;
      const fromName = fromObj?.name ?? "From";
      const toName   = toObj?.name   ?? "To";
      const connType = getConnType(object);
      const fromTech = fromObj?.tech ?? fromObj?.properties?.tech;
      const toTech   = toObj?.tech   ?? toObj?.properties?.tech;
      const from = fromObj?.coordinates;
      const to   = toObj?.coordinates;
      const [flng, flat] = Array.isArray(from) ? from : [];
      const [tlng, tlat] = Array.isArray(to)   ? to   : [];
      return {
        html: `
          <div style="font-family:system-ui; font-size:12px; line-height:1.35; color: white">
            <div style="margin-bottom:4px;">
              <b>${fromName}</b> &rarr; <b>${toName}</b>
              <span style="opacity:.7;">(${connType})</span>
            </div>
            <div><b>${fromName}</b> <span style="opacity:1;">(${fromTech})</span></div>
            <div><b>${toName}</b> &nbsp;&nbsp;<span style="opacity:1;">(${toTech})</span></div>
          </div>
          </div>
        `
      };
    }
  });

  overlay.setMap(map);
}

// Export initMap globally for the Maps API to call it.
declare global {
  interface Window {
    initMap: () => void;
  }
}
window.initMap = initMap;

export {};<|MERGE_RESOLUTION|>--- conflicted
+++ resolved
@@ -597,11 +597,7 @@
       center: { lat: 39.5, lng: -98.35 },
       zoom: 4,
       tilt: 30,
-<<<<<<< HEAD
-      disableDefaultUI: true,
-=======
->>>>>>> eb0e22d3
-      mapId: "90f87356969d889c",
+      mapId: "90f87356969d889c", // you can keep or remove this if not needed
       styles: [
         { featureType: "all", elementType: "labels", stylers: [{ visibility: "off" }] },
         { featureType: "road", elementType: "all", stylers: [{ visibility: "off" }] },
