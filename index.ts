/**
 * @license
 * Copyright 2021 Google LLC.
 * SPDX-License-Identifier: Apache-2.0
 *
 * Google Maps + Deck.gl integration:
 * - Connection type filters (N/C/H)
 * - Pin group filters
 * - Toggles to hide connections that touch specific coordinates (-82.492696, 27.8602) and (9.077841, 48.73448)
 *
 * NOTE: Native map labels are permanently hidden via map styles to prioritize custom tooltips.
 */

// Tell TypeScript that 'deck' is a global object, loaded via a script tag.
declare const deck: any;

import type * as GeoJSON from "geojson";

// Deck.gl Layer constructors
const ScatterplotLayer = deck.ScatterplotLayer;
const ArcLayer = deck.ArcLayer;
const GoogleMapsOverlay = deck.GoogleMapsOverlay;
const iconLayer = deck.IconLayer;
const DataFilterExtension = deck.DataFilterExtension;
const TextLayer = deck.TextLayer; // TextLayer for persistent labels

// Icon asset URLs
const airplaneIcon = "database/icons/airplane.png";
const boatIcon = "database/icons/a-large-navy-ship-silhouette-vector.png";
const truckIcon = "database/icons/truck.png";
<<<<<<< HEAD
const trailerIcon = "database/icons/trailer.png"
const STATE_LINES_ONLY_MAP_STYLE = [
  { featureType: "road", elementType: "geometry", stylers: [{ visibility: "off" }] },
  { featureType: "road", elementType: "labels", stylers: [{ visibility: "off" }] },
  { featureType: "poi", elementType: "all", stylers: [{ visibility: "off" }] },
  { featureType: "transit", elementType: "all", stylers: [{ visibility: "off" }] },
  { featureType: "water", elementType: "labels", stylers: [{ visibility: "off" }] },
  { featureType: "administrative.neighborhood", elementType: "all", stylers: [{ visibility: "off" }] },
  { featureType: "administrative.locality", elementType: "all", stylers: [{ visibility: "off" }] },
  { featureType: "administrative.province", elementType: "geometry.stroke", stylers: [{ visibility: "on" }, { weight: 2 }] },
  { featureType: "administrative.country", elementType: "geometry.stroke", stylers: [{ visibility: "on" }] },
  { featureType: "landscape", elementType: "geometry", stylers: [{ color: "#f4f4f4" }] }
];
=======
const trailerIcon = "database/icons/trailer.png";
>>>>>>> 3e5baaa9

const ICON_MAP = {
  airplane: airplaneIcon,
  boat: boatIcon,
  truck: truckIcon,
  trailer: trailerIcon,
};

// ---------------------- Permanent Map Style (Hides All Native Labels) ----------------------

// Style aggressively hides all map labels and most road lines to guarantee custom tooltips are visible.
const PERMANENT_HIDE_LABELS_STYLE: google.maps.MapTypeStyle[] = [
    // Target all label types (administrative areas, points of interest, transit)
    { featureType: "administrative", elementType: "labels", stylers: [{ visibility: "off" }] },
    { featureType: "poi", elementType: "labels", stylers: [{ visibility: "off" }] },
    { featureType: "transit", elementType: "labels", stylers: [{ visibility: "off" }] },
    
    // Target road labels explicitly
    { featureType: "road", elementType: "labels", stylers: [{ visibility: "off" }] },
    
    // Target road geometry/lines themselves, as they often carry associated labels
    { featureType: "road.highway", elementType: "geometry", stylers: [{ visibility: "off" }] },
    { featureType: "road.arterial", elementType: "geometry", stylers: [{ visibility: "off" }] },
    { featureType: "road.local", elementType: "geometry", stylers: [{ visibility: "off" }] },
    
    // Fallback for all elements
    { featureType: "all", elementType: "labels", stylers: [{ visibility: "off" }] }
];


// ---------------------- Types & Data ----------------------

type Properties = {
  scalerank?: number;
  Connection_type?: string;
  from?: any;
  to?: any;
  name?: string;
};
type Feature = GeoJSON.Feature<GeoJSON.Geometry, Properties>;
type Data = GeoJSON.FeatureCollection<GeoJSON.Geometry, Properties> | any[];

// Data sources
const CONNECTIONS_DATA_URL: string = "database/connections_geojson_like.json";
const POINTS_DATA_URL: string = "database/points.json";

let processedConnections: any[] = [];
let processedPins: any[] = [];
let processedIcons: any[] = [];

// Example feature for pin display testing
const feature = {
  type: "Feature",
  properties: { name: "E6" },
  geometry: { type: "Point", coordinates: [-124.122174, 39.676226] }
};

// ---------------------- Helper Functions ----------------------

/**
 * Retrieve a property from an object, optionally checking nested 'properties'.
 */
function getProp(d: any, key: string): any {
  return d?.[key] ?? d?.properties?.[key] ?? d?.connectionType;
}

/**
 * Normalize and return the connection type for a feature.
 */
function getConnType(d: any): string {
  const t = getProp(d, "Connection_type") ?? getProp(d, "connection_type");
  const up = String(t ?? "").trim().toUpperCase();
  if (up === "N_TYPE") return "N";
  return up; // "N" | "C" | "HF" | (others)
}

/**
 * Retrieve the name property from a feature.
 */
function getPointName(d: any): string {
  return getProp(d, "name") ?? "";
}

/**
 * Toggle display of a DOM element.
 */
function toggleDisplay(el: HTMLElement, force?: boolean) {
  const shouldShow = force !== undefined ? force : el.style.display === "none";
  el.style.display = shouldShow ? "flex" : "none";
}

// ---------------------- Pin Type Logic ----------------------

type PointType =
  | "YELLOW_GROUP"
  | "PURPLE_GROUP"
  | "ORANGE_GROUP"
  | "GREEN_GROUP"
  | "RED_GROUP"
  | "TURQUOISE_GROUP"
  | "VIOLET_GROUP"
  | "BLUE_GROUP"
  | "PINK_GROUP"
  | "WHITE_GROUP";

/**
 * Pin group logic for mapping pin names to colors and types.
 */
const PinLogic = {
  ALL_POINT_TYPES: [
    "RED_GROUP", "TURQUOISE_GROUP", "YELLOW_GROUP", "GREEN_GROUP",
    "PURPLE_GROUP", "ORANGE_GROUP", "BLUE_GROUP", "VIOLET_GROUP", "PINK_GROUP", "WHITE_GROUP"
  ] as PointType[],

  // RGBA color map for each pin group
  PIN_COLOR_MAP: {
    RED_GROUP:       [200, 0, 0, 220],
    TURQUOISE_GROUP: [64, 224, 208, 220],
    YELLOW_GROUP:    [255, 255, 0, 220],
    GREEN_GROUP:     [0, 128, 0, 220],
    PURPLE_GROUP:    [128, 0, 128, 220],
    ORANGE_GROUP:    [255, 165, 0, 220],
    BLUE_GROUP:      [0, 120, 255, 220],
    VIOLET_GROUP:    [130, 42, 245, 220],
    PINK_GROUP:      [255, 105, 180, 220],
    WHITE_GROUP:     [197, 110, 255, 255]
  } as Record<PointType, [number, number, number, number]>,

  // Pin name to group mapping
  PIN_LOOKUP_MAP: {
    // VIOLET_GROUP
    "sb": "VIOLET_GROUP",

    // YELLOW_GROUP
    "H_AK": "YELLOW_GROUP",
    "Point 13": "YELLOW_GROUP",
    "E6": "YELLOW_GROUP",
    "Point 6": "YELLOW_GROUP",

    // PURPLE_GROUP
    "Support Team": "PURPLE_GROUP",

    // ORANGE_GROUP
    "B": "ORANGE_GROUP",

    // GREEN_GROUP
    "M": "GREEN_GROUP",

    // RED_GROUP
    "HUB": "RED_GROUP",

    // TURQUOISE_GROUP
    "PENT": "TURQUOISE_GROUP",
    "COS":  "TURQUOISE_GROUP",
    "TB":   "TURQUOISE_GROUP",
    "RR":   "TURQUOISE_GROUP",
    "AZ":   "TURQUOISE_GROUP",
    "IP":   "TURQUOISE_GROUP",

    // PINK_GROUP
    "SAN": "PINK_GROUP",
    "SBL": "PINK_GROUP",
    "LUL": "PINK_GROUP",

    // WHITE_GROUP
    "Cutler": "WHITE_GROUP",
    "Grindavik": "WHITE_GROUP",
    "Awase": "WHITE_GROUP",
    "Harold E. Holt": "WHITE_GROUP",
    "Aguada": "WHITE_GROUP",
    "Wahiawa": "WHITE_GROUP",
    "Naples": "WHITE_GROUP",
    "Dixon": "WHITE_GROUP",
    "Jim Creek": "WHITE_GROUP",
    "La Moure": "WHITE_GROUP",
    "Norfolk": "WHITE_GROUP",
    "Yokosuka": "WHITE_GROUP",
    "Oklahoma City": "WHITE_GROUP"
  } as Record<string, PointType>,
};

let activePointTypes = new Set<PointType>(PinLogic.ALL_POINT_TYPES);

/**
 * Determine pin type (group) from a feature.
 */
function getPinType(d: any): PointType {
  const name = getPointName(d);
  return PinLogic.PIN_LOOKUP_MAP[name] ?? "BLUE_GROUP";
}

/**
 * Get RGBA color for a pin feature based on type.
 */
function colorPinkByType(d: any): [number, number, number, number] {
  return PinLogic.PIN_COLOR_MAP[getPinType(d)];
}

// ---------------------- Connection Styling ----------------------

/**
 * Get RGBA color for a connection feature based on type.
 */
function colorByTypeRGBA(d: any): [number, number, number, number] {
  switch (getConnType(d)) {
    case "N": return [0, 128, 200, 220];
    case "C": return [0, 200, 0, 220];
    case "HF": return [200, 0, 0, 220];
    default:  return [128, 128, 128, 200];
  }
}

/**
 * Get tilt value for a connection feature based on type.
 */
function tiltByType(d: any): number {
  switch (getConnType(d)) {
    case "N": return 5;
    case "C": return 10;
    case "HF": return 0;
    default:  return 0;
  }
}

/**
 * Get source coordinates for a connection feature.
 */
function getSourcePos(d: any): [number, number] {
  const src = getProp(d, "from")?.coordinates ?? getProp(d, "coordinates")?.[0];
  return src as [number, number];
}

/**
 * Get target coordinates for a connection feature.
 */
function getTargetPos(d: any): [number, number] {
  const tgt = getProp(d, "to")?.coordinates ?? getProp(d, "coordinates")?.slice(-1)[0];
  return tgt as [number, number];
}

/**
 * Return a darker shade of the given RGBA color.
 */
function darker([r, g, b, a]: [number, number, number, number]): [number, number, number, number] {
  return [Math.floor(r * 0.5), Math.floor(g * 0.5), Math.floor(b * 0.5), a ?? 255];
}

/**
 * Format a number to a string with fixed decimal places.
 */
function fmt(n?: number, p = 5) {
  return typeof n === "number" ? n.toFixed(p) : "";
}

/**
 * Extract longitude/latitude coordinates from a feature or geometry.
 */
function asLngLat(obj: any): [number, number] | null {
  if (obj?.geometry?.type === "Point") return obj.geometry.coordinates as [number, number];
  if (Array.isArray(obj?.coordinates))  return obj.coordinates as [number, number];
  return null;
}

// ---------------------- Filtering (GPU) ----------------------

type ConnType = "N" | "C" | "HF";
const ALL_TYPES: ConnType[] = ["N", "C", "HF"];
let activeTypes = new Set<ConnType>(["HF"]);

// Hub coordinates
const HUB_LNG   = -82.492696;
const HUB_LAT   = 27.8602;
const HUB_EPS   = 1e-6;
let hideHubConnections = false;

const HUB2_LNG = 9.077841;
const HUB2_LAT = 48.734481;
let hideHub2Connections = false;
let showIcons = true;
// State to control persistent labels
let showPinLabels = false;

/**
 * Helper for proximity comparison.
 */
function near(a: number, b: number, eps = HUB_EPS) {
  return Math.abs(a - b) <= eps;
}

/**
 * Return true if a connection touches HUB 1 coordinates.
 */
function connectsToHub(d: any): boolean {
  const s = getSourcePos(d);
  const t = getTargetPos(d);
  if (!Array.isArray(s) || !Array.isArray(t)) return false;
  const [slng, slat] = s;
  const [tlng, tlat] = t;
  return (near(slng, HUB_LNG) && near(slat, HUB_LAT)) ||
         (near(tlng, HUB_LNG) && near(tlat, HUB_LAT));
}

/**
 * Return true if a connection touches HUB 2 coordinates.
 */
function connectsToHub2(d: any): boolean {
  const s = getSourcePos(d);
  const t = getTargetPos(d);
  if (!Array.isArray(s) || !Array.isArray(t)) return false;
  const [slng, slat] = s;
  const [tlng, tlat] = t;
  return (near(slng, HUB2_LNG) && near(slat, HUB2_LAT)) ||
         (near(tlng, HUB2_LNG) && near(tlat, HUB2_LAT));
}

let overlay: any;
const dataFilterExt = new deck.DataFilterExtension({ filterSize: 1 });

/**
 * Generate a key representing the current filter state for Deck.gl update triggers.
 */
function filterKey() {
  return [
    Array.from(activeTypes).sort().join(","),
    `hub1:${hideHubConnections ? 1 : 0}`,
    `hub2:${hideHub2Connections ? 1 : 0}`,
    Array.from(activePointTypes).sort().join(",")
  ].join("|") + `|icons:${showIcons ? 1 : 0}`;
}

// ---------------------- Build Layers ----------------------

/**
 * Build and return all Deck.gl layers for the overlay.
 */
function buildLayers(connectionsData: any[], pinsData: any[], iconsData: any[]) {
  // Connection arcs
  const connectionsLayer = new ArcLayer({
    id: "flights",
    data: connectionsData,
    getSourcePosition: (d: any) => getSourcePos(d),
    getTargetPosition: (d: any) => getTargetPos(d),
    getSourceColor: (d: any) => colorByTypeRGBA(d),
    getTargetColor: (d: any) => darker(colorByTypeRGBA(d)),
    getTilt: (d: any) => tiltByType(d),
    getWidth: 2,
    pickable: true,
    getFilterValue: (d: any) =>
      (
        activeTypes.has(d._connType) &&
        (!hideHubConnections  || !d._isHub1)  &&
        (!hideHub2Connections || !d._isHub2)
      ) ? 1 : 0,
    filterRange: [1, 1],
    extensions: [dataFilterExt],
    updateTriggers: { getFilterValue: filterKey() }
  });

  // Pin scatterplot
  const pinsLayer = new ScatterplotLayer({
    id: "pins",
    data: pinsData,
    pickable: true,
    autoHighlight: true,
    getPosition: (d: any) => d.geometry.coordinates,
    radiusUnits: "pixels",
    radiusMinPixels: 8,
    radiusMaxPixels: 11,
    getFillColor: (d: any) => colorPinkByType(d),
    stroked: true,
    getLineColor: [0, 0, 0, 200],
    lineWidthMinPixels: 1,
    getFilterValue: (d: any) => activePointTypes.has(d._pinType) ? 1 : 0,
    filterRange: [1, 1],
    extensions: [dataFilterExt],
    updateTriggers: { getFilterValue: filterKey() }
  });

  // Icon layer for aircraft/boat/truck/trailer pins
  const icons = new deck.IconLayer({
    id: 'aircraft-icon',
    data: iconsData,
    pickable: true,
    sizeUnits: 'pixels',
    getSize: () => 50,
    sizeMinPixels: 40,
    sizeMaxPixels: 50,
    getPosition: (d: any) => d.geometry.coordinates,
    getIcon: (d: any) => {
      const iconName = d.properties.icon?.toLowerCase();
      return {
        url: ICON_MAP[iconName as keyof typeof ICON_MAP],
        width: 32,
        height: 32,
        anchorX: 16,
        anchorY: 16,
      };
    },
    loadOptions: { image: { crossOrigin: 'anonymous' } },
    getFilterValue: (d: any) => showIcons ? 1 : 0,
    filterRange: [1, 1],
    extensions: [dataFilterExt],
    updateTriggers: { getFilterValue: filterKey() },
    parameters: {
      depthTest: false,
      depthMask: false
    }
  });

<<<<<<< HEAD
  const circleLayer = new ScatterplotLayer({
    id: 'radius-circle',
    data: [{ position: [-118.7242, 39.4204] }], // HUB coordinates
    pickable: false,
    stroked: true,
    filled: true,
    radiusUnits: 'meters',
    getPosition: (d: any) => d.position,
    getRadius: 482803, // 300 miles in meters
    getFillColor: [200, 0, 0, 30],
    getLineColor: [200, 0, 0, 100],
    lineWidthMinPixels: 2,
    parameters: {
      depthTest: false
    }
  });

  return [connectionsLayer, pinsLayer, icons];
=======
  // TextLayer for persistent labels
  const textLayer = new TextLayer({
    id: 'pin-labels',
    // Only display if showPinLabels is true
    data: showPinLabels ? [...pinsData, ...iconsData] : [], 
    pickable: false,
    getPosition: (d: any) => d.geometry.coordinates,
    // Includes coordinates on a new line
    getText: (d: any) => {
        const name = d.properties?.name || '';
        const [lng, lat] = asLngLat(d) ?? []; 
        // Create a multi-line string for name, lat, and lng
        // Using fmt(coord, 4) to limit decimal places for concise display
        return `${name}\nLat: ${fmt(lat, 4)}\nLng: ${fmt(lng, 4)}`;
    },
    getColor: [255, 255, 255, 255],
    getSize: 12,
    getPixelOffset: [0, 20], // Offset to appear above/below the pin/icon
    getFilterValue: (d: any) => activePointTypes.has(d._pinType) ? 1 : 0,
    filterRange: [1, 1],
    extensions: [dataFilterExt],
    updateTriggers: { getFilterValue: filterKey() },
    background: true,
    getBackgroundColor: [0, 0, 0, 200], // Dark background for better multi-line readability
    padding: [4, 6], // Increased padding for multi-line text
    getAlignmentBaseline: 'top', 
    getTextAnchor: 'middle',
    
    getZLevel: 0, 
    parameters: {
      depthTest: true, 
      depthMask: true  
    }
  });

  // TextLayer should be listed last
  return [connectionsLayer, pinsLayer, icons, textLayer];
>>>>>>> 3e5baaa9
}

// ---------------------- UI: Legend and Controls ----------------------

/**
 * Add UI panels for multi-filter controls (connections and pins).
 */
function addMultiFilterControls(map: google.maps.Map, onChange: () => void) {
  const connItems: { key: ConnType; label: string; color: string }[] = [
    { key: "N",   label: "N",   color: "rgb(0,128,200)" },
    { key: "C",   label: "C",   color: "rgb(0,200,0)" },
    { key: "HF", label: "HF", color: "rgb(200,0,0)" }
  ];
  const pinItems: { key: PointType; label: string; color: string }[] = [
    { key: "PINK_GROUP",      label: "F",   color: "rgb(255, 105, 180)" },
    { key: "VIOLET_GROUP",      label: "SB", color: "rgb(130, 42, 245)" },
    { key: "RED_GROUP",     label: "P",   color: "rgb(200, 0, 0)" },
    { key: "TURQUOISE_GROUP", label: "D",   color: "rgb(64, 224, 208)" },
    { key: "YELLOW_GROUP",      label: "G",   color: "rgb(255, 255, 0)" },
    { key: "GREEN_GROUP",       label: "M",   color: "rgb(0, 128, 0)" },
    { key: "PURPLE_GROUP",      label: "T",   color: "rgb(128, 0, 128)" },
    { key: "ORANGE_GROUP",      label: "B",   color: "rgb(255, 165, 0)" },
    { key: "BLUE_GROUP",      label: "S",   color: "rgb(0, 120, 255)" },
    { key: "WHITE_GROUP",       label: "W",   color: "rgb(197, 110, 255)" }
  ];

  const controlsContainer = document.createElement('div');
  controlsContainer.innerHTML = `
    <button id="filters-toggle" title="Show/Hide filters" style="position: absolute; z-index: 10; top: 10px; left: 190px; padding:8px 10px; border:1px solid #ccc; border-radius:8px; background:#ffffff; box-shadow:0 2px 8px rgba(0,0,0,.15); font: 13px system-ui, sans-serif; cursor:pointer;">Filters</button>
    <div id="controls-container" style="position:absolute; z-index:5; top:50px; left:10px; font: 13px system-ui, sans-serif; display:flex; flex-direction:column; gap:10px; max-width: 320px;">
      
      <div class="legend-box">
        <h2 style="font-size:16px; margin:0;">Connections</h2>
        <div class="button-section">
          <button id="all-conn-btn">All / None</button>
          <label><input type="checkbox" id="hub1-cb" ${hideHubConnections ? 'checked' : ''}> Hide connections to/from FL</label>
          <label><input type="checkbox" id="hub2-cb" ${hideHub2Connections ? 'checked' : ''}> Hide connections to/from EU</label>
        </div>
        ${connItems.map(({ key, label, color }) => `
          <label>
            <input type="checkbox" class="conn-cb" data-key="${key}" ${activeTypes.has(key) ? 'checked' : ''}>
            <span class="swatch" style="background:${color};"></span>
            ${label}
          </label>
        `).join('')}
      </div>
      <div class="legend-box">
        <h2 style="font-size:16px; margin:0;">Pins</h2>
        <div class="button-section">
          <button id="all-pins-btn">All / None</button>
          <label><input type="checkbox" id="icon-toggle-cb" ${showIcons ? 'checked' : ''}> Show Icons</label>
          <button id="tooltip-btn">${showPinLabels ? 'Hide Labels' : 'Show Labels'}</button>
        </div>
        ${pinItems.map(({ key, label, color }) => `
          <label>
            <input type="checkbox" class="pin-cb" data-key="${key}" ${activePointTypes.has(key) ? 'checked' : ''}>
            <span class="swatch" style="background:${color};"></span>
            ${label}
          </label>
        `).join('')}
      </div>
    </div>
    <style>
      .legend-box { background:#fff; border-radius:8px; box-shadow:0 2px 8px rgba(0,0,0,.15); padding:8px 10px; display:flex; flex-direction:column; gap:10px; }
      .legend-box label { display:flex; align-items:center; gap:6px; }
      .button-section { 
        display:flex; 
        flex-wrap:wrap; 
        gap:8px; 
        padding: 5px 0; /* Add padding to separate from other sections */
      }
      .button-section button { 
        padding:6px 10px; 
        border:1px solid #ccc; 
        border-radius:6px; 
        background:#f7f7f7; 
        cursor:pointer; 
        flex-grow: 1; /* Make buttons expand nicely */
      }
      .swatch { display:inline-block; width:10px; height:10px; border-radius:2px; border:1px solid rgba(0,0,0,.2); }
    </style>
  `;
  document.body.appendChild(controlsContainer);

  // --- Attach Event Listeners ---
  document.getElementById('filters-toggle')?.addEventListener('click', () => {
    const container = document.getElementById('controls-container');
    if (container) toggleDisplay(container);
  });
  
  // MAP LABELS BUTTON LISTENER REMOVED HERE
  
  document.getElementById('all-conn-btn')?.addEventListener('click', () => {
    const isAllActive = activeTypes.size === connItems.length;
    activeTypes.clear();
    if (!isAllActive) connItems.forEach(item => activeTypes.add(item.key));
    document.querySelectorAll<HTMLInputElement>('.conn-cb').forEach(cb => cb.checked = !isAllActive);
    onChange();
  });

  document.getElementById('hub1-cb')?.addEventListener('change', (e) => {
    hideHubConnections = (e.target as HTMLInputElement).checked;
    onChange();
  });

  document.getElementById('hub2-cb')?.addEventListener('change', (e) => {
    hideHub2Connections = (e.target as HTMLInputElement).checked;
    onChange();
  });

  document.querySelectorAll<HTMLInputElement>('.conn-cb').forEach(cb => {
    cb.addEventListener('change', () => {
      const key = cb.dataset.key as ConnType;
      if (cb.checked) activeTypes.add(key); else activeTypes.delete(key);
      onChange();
    });
  });

  document.getElementById('all-pins-btn')?.addEventListener('click', () => {
    const isAllActive = activePointTypes.size === pinItems.length;
    activePointTypes.clear();
    if (!isAllActive) pinItems.forEach(item => activePointTypes.add(item.key));
    document.querySelectorAll<HTMLInputElement>('.pin-cb').forEach(cb => cb.checked = !isAllActive);
    onChange();
  });

  document.getElementById('icon-toggle-cb')?.addEventListener('change', (e) => {
    showIcons = (e.target as HTMLInputElement).checked;
    onChange();
  });

  // Logic for the "Show Labels" button to toggle the persistent TextLayer
  document.getElementById('tooltip-btn')?.addEventListener('click', (e) => {
    showPinLabels = !showPinLabels;
    (e.target as HTMLButtonElement).textContent = showPinLabels ? 'Hide Labels' : 'Show Labels';
    // Force layer update to show/hide the TextLayer
    onChange();
  });

  document.querySelectorAll<HTMLInputElement>('.pin-cb').forEach(cb => {
    cb.addEventListener('change', () => {
      const key = cb.dataset.key as PointType;
      if (cb.checked) activePointTypes.add(key); else activePointTypes.delete(key);
      onChange();
    });
  });
}

// ---------------------- Clicked Coordinates Display ----------------------

/**
 * Add UI panel to display coordinates of last map click.
 */
function addCoordinatesUI() {
  const coordsContainer = document.createElement("div");
  coordsContainer.id = "coords-container";
  coordsContainer.style.cssText = `
    position: absolute; z-index: 5; bottom: 30px; left: 10px;
    background: #fff; border-radius: 8px; box-shadow: 0 2px 8px rgba(0,0,0,.15);
    padding: 8px 10px;
    font: 13px system-ui, sans-serif;
    display: flex; flex-direction: column; gap: 5px;
  `;

  const title = document.createElement("h3");
  title.textContent = "Clicked Coordinates";
  title.style.cssText = `font-size: 14px; margin: 0;`;
  coordsContainer.appendChild(title);

  const latText = document.createElement("div");
  latText.id = "lat-display";
  latText.textContent = "Latitude: -";
  coordsContainer.appendChild(latText);

  const lngText = document.createElement("div");
  lngText.id = "lng-display";
  lngText.textContent = "Longitude: -";
  coordsContainer.appendChild(lngText);

  const clearBtn = document.createElement("button");
  clearBtn.textContent = "Clear";
  clearBtn.style.cssText = `
    padding: 4px 8px; border: 1px solid #ccc; border-radius: 4px;
    background: #f7f7f7; cursor: pointer; margin-top: 5px;
  `;
  clearBtn.onclick = () => updateCoordinatesUI(null, null);
  coordsContainer.appendChild(clearBtn);

  document.body.appendChild(coordsContainer);
}

/**
 * Update displayed map click coordinates in the UI.
 */
function updateCoordinatesUI(lat: number | null, lng: number | null) {
  const latEl = document.getElementById("lat-display");
  const lngEl = document.getElementById("lng-display");
  if (latEl && lngEl) {
    latEl.textContent = `Latitude: ${lat !== null ? lat.toFixed(6) : '-'}`;
    lngEl.textContent = `Longitude: ${lng !== null ? lng.toFixed(6) : '-'}`;
  }
}

// ---------------------- Data Pre-processing ----------------------

/**
 * Fetches and pre-processes data to optimize rendering.
 * This computes values once on load rather than on every render.
 */
async function preprocessData() {
  const [connectionsJson, pointsJson] = await Promise.all([
    fetch(CONNECTIONS_DATA_URL).then(res => res.json()),
    fetch(POINTS_DATA_URL).then(res => res.json())
  ]);

  // Pre-process connections
  processedConnections = connectionsJson.map((c: any) => ({
    ...c,
    _connType: getConnType(c),
    _isHub1: connectsToHub(c),
    _isHub2: connectsToHub2(c),
  }));

  // Pre-process and split points into pins and icons
  const allPoints = (pointsJson?.type === "FeatureCollection" ? pointsJson.features : pointsJson);
  processedPins = [];
  processedIcons = [];
  allPoints.forEach((p: any) => {
    p._pinType = getPinType(p); // Pre-calculate pin type for all points
    if (p.properties?.icon) {
      processedIcons.push(p);
    } else {
      processedPins.push(p);
    }
  });
}

// ---------------------- Initialization ----------------------

/**
 * Initialize Google Map, Deck.gl overlay, controls, and event listeners.
 */
async function initMap(): Promise<void> {
    const map = new google.maps.Map(
    document.getElementById("map") as HTMLElement,
    {
      center: { lat: 39.5, lng: -98.35 },
      zoom: 4,
      tilt: 30,
      mapId: "90f87356969d889c",
      // Cursor logic
      draggableCursor: 'default', 
      draggingCursor: 'grabbing', 
      // PERMANENTLY apply the style to hide native labels
      styles: PERMANENT_HIDE_LABELS_STYLE 
    }
  );

  // Fetch and process data before rendering layers
  await preprocessData();

  addCoordinatesUI();

  // Pass the map object to the controls function to allow style modification
  addMultiFilterControls(map, () => {
    overlay.setProps({ layers: buildLayers(processedConnections, processedPins, processedIcons) });
  });

  map.addListener("click", (e: google.maps.MapMouseEvent) => {
    const ll = e.latLng;
    if (ll) updateCoordinatesUI(ll.lat(), ll.lng());
  });
  
  overlay = new GoogleMapsOverlay({
    layers: buildLayers(processedConnections, processedPins, processedIcons),
    
    // getTooltip remains for hover-based tooltips on pins and connections
    getTooltip: ({ object, layer }) => {
      if (!object) return null;
      
      // Tooltips for pins and icons (these are the hover tooltips)
      if (layer?.id === 'aircraft-icon' || layer?.id === "pins") {
        const name = object?.properties?.name ?? (layer?.id === "pins" ? "Pin" : "Icon");
        const [lng, lat] = asLngLat(object) ?? [];
        return {
          html: `
            <div style="font-family:system-ui; font-size:12px; line-height:1.35; color:white">
              <div><b>${name}</b></div>
              <div><b>Lat</b>: ${fmt(lat)}</div>
              <div><b>Lng</b>: ${fmt(lng)}</div>
            </div>
          `
        };
      }
      
      // Tooltips for connections
      const fromObj = object?.from ?? object?.properties?.from;
      const toObj   = object?.to   ?? object?.properties?.to;
      const fromName = fromObj?.name ?? "From";
      const toName   = toObj?.name   ?? "To";
      const connType = getConnType(object);
      const fromTech = fromObj?.tech ?? fromObj?.properties?.tech;
      const toTech   = toObj?.tech   ?? toObj?.properties?.properties?.tech;
      const from = fromObj?.coordinates;
      const to   = toObj?.coordinates;
      const [flng, flat] = Array.isArray(from) ? from : [];
      const [tlng, tlat] = Array.isArray(to)  ? to   : [];
      return {
        html: `
          <div style="font-family:system-ui; font-size:12px; line-height:1.35; color: white">
            <div style="margin-bottom:4px;">
              <b>${fromName}</b> &rarr; <b>${toName}</b>
              <span style="opacity:.7;">(${connType})</span>
            </div>
            <div><b>${fromName}</b> <span style="opacity:1;">(${fromTech})</span></div>
            <div><b>${toName}</b> &nbsp;&nbsp;<span style="opacity:1;">(${toTech})</span></div>
          </div>
        `
      };
    }
  });

  overlay.setMap(map);
}

// Export initMap globally for the Maps API to call it.
declare global {
  interface Window {
    initMap: () => void;
  }
}
window.initMap = initMap;

export {};<|MERGE_RESOLUTION|>--- conflicted
+++ resolved
@@ -28,8 +28,7 @@
 const airplaneIcon = "database/icons/airplane.png";
 const boatIcon = "database/icons/a-large-navy-ship-silhouette-vector.png";
 const truckIcon = "database/icons/truck.png";
-<<<<<<< HEAD
-const trailerIcon = "database/icons/trailer.png"
+const trailerIcon = "database/icons/trailer.png";
 const STATE_LINES_ONLY_MAP_STYLE = [
   { featureType: "road", elementType: "geometry", stylers: [{ visibility: "off" }] },
   { featureType: "road", elementType: "labels", stylers: [{ visibility: "off" }] },
@@ -42,9 +41,6 @@
   { featureType: "administrative.country", elementType: "geometry.stroke", stylers: [{ visibility: "on" }] },
   { featureType: "landscape", elementType: "geometry", stylers: [{ color: "#f4f4f4" }] }
 ];
-=======
-const trailerIcon = "database/icons/trailer.png";
->>>>>>> 3e5baaa9
 
 const ICON_MAP = {
   airplane: airplaneIcon,
@@ -454,7 +450,6 @@
     }
   });
 
-<<<<<<< HEAD
   const circleLayer = new ScatterplotLayer({
     id: 'radius-circle',
     data: [{ position: [-118.7242, 39.4204] }], // HUB coordinates
@@ -472,8 +467,7 @@
     }
   });
 
-  return [connectionsLayer, pinsLayer, icons];
-=======
+
   // TextLayer for persistent labels
   const textLayer = new TextLayer({
     id: 'pin-labels',
@@ -511,7 +505,6 @@
 
   // TextLayer should be listed last
   return [connectionsLayer, pinsLayer, icons, textLayer];
->>>>>>> 3e5baaa9
 }
 
 // ---------------------- UI: Legend and Controls ----------------------
